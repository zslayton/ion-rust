//! Types for reporting various modes of success or failure.

use std::borrow::Cow;
use std::convert::From;
use std::fmt::{Debug, Error};
use std::{fmt, io};

use thiserror::Error;

#[cfg(feature = "experimental-serde")]
use serde::{de, ser};

mod decoding_error;
mod encoding_error;
mod illegal_operation;
mod incomplete;
mod io_error;

pub use decoding_error::DecodingError;
pub use encoding_error::EncodingError;
pub use illegal_operation::IllegalOperation;
pub use incomplete::IncompleteError;
pub use io_error::IoError;

use crate::position::Position;

/// A unified Result type representing the outcome of method calls that may fail.
pub type IonResult<T> = Result<T, IonError>;

/// Represents the different types of high-level failures that might occur when reading Ion data.
#[non_exhaustive]
#[derive(Clone, Debug, Error, PartialEq)]
pub enum IonError {
    /// Indicates that an IO error was encountered while reading or writing.
    #[error("{0}")]
    Io(#[from] IoError),

    /// Indicates that the input buffer did not contain enough data to perform the requested read
    /// operation. If the input source contains more data, the reader can append it to the buffer
    /// and try again.
    #[error("{0}")]
    Incomplete(#[from] IncompleteError),

    /// Indicates that the writer encountered a problem while serializing a given piece of data.
    #[error("{0}")]
    Encoding(#[from] EncodingError),

    /// Indicates that the data stream being read contained illegal or otherwise unreadable data.
    #[error("{0}")]
    Decoding(#[from] DecodingError),

    /// Returned when the user has performed an illegal operation (for example: calling stepOut()
    /// on the cursor at the top level.)
    #[error("{0}")]
    IllegalOperation(#[from] IllegalOperation),
}

impl From<io::Error> for IonError {
    fn from(io_error: io::Error) -> Self {
        IoError::from(io_error).into()
    }
}

impl From<io::ErrorKind> for IonError {
    fn from(error_kind: io::ErrorKind) -> Self {
        // io::ErrorKind -> io::Error
        let io_error = io::Error::from(error_kind);
        // io::Error -> IoError -> IonError
        IoError::from(io_error).into()
    }
}

impl From<fmt::Error> for IonError {
    fn from(error: Error) -> Self {
        EncodingError::new(error.to_string()).into()
    }
}

impl From<IonError> for fmt::Error {
    fn from(_ion_error: IonError) -> Self {
        // This no-op transformation allows `?` to be used in `Debug` implementations wherever
        // an IonError could surface.
        fmt::Error
    }
}

<<<<<<< HEAD
=======
#[cfg(feature = "experimental-serde")]
impl de::Error for IonError {
    fn custom<T>(error: T) -> Self
    where
        T: std::fmt::Display,
    {
        DecodingError::new(error.to_string()).into()
    }
}

#[cfg(feature = "experimental-serde")]
impl ser::Error for IonError {
    fn custom<T>(error: T) -> Self
    where
        T: std::fmt::Display,
    {
        EncodingError::new(error.to_string()).into()
    }
}

>>>>>>> d73f6bb7
// Crate-visible convenience methods for constructing error variants and wrapping them in the
// appropriate type: IonResult<T> or IonError. This is a trait so these methods can be added to
// `IonResult<T>`, which is just a type alias for `Result<T, IonError>`, whose implementation
// does not live in this crate.
pub(crate) trait IonFailure {
    // Note: this trait does not have an `io(...)` method because the only way we ever construct
    // an `IonError::Io` is by converting a `std::io::IoError` with the ? operator.
    // Because this trait is only crate-visible, methods can be added/changed as needed in
    // the future.
    fn incomplete(label: impl Into<Cow<'static, str>>, position: impl Into<Position>) -> Self;
    fn decoding_error<S: Into<Cow<'static, str>>>(description: S) -> Self;
    fn encoding_error<S: Into<Cow<'static, str>>>(description: S) -> Self;
    fn illegal_operation<S: Into<Cow<'static, str>>>(operation: S) -> Self;
}

impl IonFailure for IonError {
    fn incomplete(label: impl Into<Cow<'static, str>>, position: impl Into<Position>) -> Self {
        IncompleteError::new(label, position).into()
    }

    fn decoding_error<S: Into<Cow<'static, str>>>(description: S) -> Self {
        DecodingError::new(description).into()
    }

    fn encoding_error<S: Into<Cow<'static, str>>>(description: S) -> Self {
        EncodingError::new(description).into()
    }

    fn illegal_operation<S: Into<Cow<'static, str>>>(operation: S) -> Self {
        IllegalOperation::new(operation).into()
    }
}

impl<T> IonFailure for IonResult<T> {
    fn incomplete(label: impl Into<Cow<'static, str>>, position: impl Into<Position>) -> Self {
        Err(IonError::incomplete(label, position))
    }

    fn decoding_error<S: Into<Cow<'static, str>>>(description: S) -> Self {
        Err(IonError::decoding_error(description))
    }

    fn encoding_error<S: Into<Cow<'static, str>>>(description: S) -> Self {
        Err(IonError::encoding_error(description))
    }

    fn illegal_operation<S: Into<Cow<'static, str>>>(operation: S) -> Self {
        Err(IonError::illegal_operation(operation))
    }
}<|MERGE_RESOLUTION|>--- conflicted
+++ resolved
@@ -84,8 +84,6 @@
     }
 }
 
-<<<<<<< HEAD
-=======
 #[cfg(feature = "experimental-serde")]
 impl de::Error for IonError {
     fn custom<T>(error: T) -> Self
@@ -106,7 +104,6 @@
     }
 }
 
->>>>>>> d73f6bb7
 // Crate-visible convenience methods for constructing error variants and wrapping them in the
 // appropriate type: IonResult<T> or IonError. This is a trait so these methods can be added to
 // `IonResult<T>`, which is just a type alias for `Result<T, IonError>`, whose implementation
