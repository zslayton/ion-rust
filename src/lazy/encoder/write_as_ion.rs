--- conflicted
+++ resolved
@@ -16,13 +16,9 @@
 //! provided by the [`Annotate`](crate::lazy::encoder::annotate::Annotate) trait.
 use std::marker::PhantomData;
 
-<<<<<<< HEAD
 use crate::lazy::encoder::value_writer::{
     AnnotatableValueWriter, SequenceWriter, StructWriter, ValueWriter,
 };
-=======
-use crate::lazy::encoder::value_writer::{AnnotatableValueWriter, SequenceWriter, ValueWriter};
->>>>>>> fc90a94b
 use crate::{
     Blob, Clob, Decimal, Element, Int, IonResult, Null, RawSymbolToken, RawSymbolTokenRef, Symbol,
     SymbolRef, Timestamp, Value,
@@ -39,7 +35,6 @@
 /// on [`AnnotatableValueWriter`] and [`ValueWriter`].
 pub trait WriteAsIon {
     fn write_as_ion<V: AnnotatableValueWriter>(&self, writer: V) -> IonResult<()>;
-<<<<<<< HEAD
 }
 
 impl WriteAsIon for &Element {
@@ -53,8 +48,6 @@
                 .write_as_ion_value(writer.without_annotations())
         }
     }
-=======
->>>>>>> fc90a94b
 }
 
 // Any type that does not define `WriteAsIon` itself will use this blanket implementation that does
@@ -128,7 +121,6 @@
     fn write_as_ion_value<V: ValueWriter>(&self, writer: V) -> IonResult<()> {
         writer.write_blob(self)
     }
-<<<<<<< HEAD
 }
 
 impl<T: WriteAsIonValue> WriteAsIonValue for &T {
@@ -188,6 +180,11 @@
 impl_write_as_sexp_for_iterable!(&[T], T);
 impl_write_as_sexp_for_iterable!([T; N], T, const N: usize);
 
+/// A wrapper type that hints to the Ion writer that the sequence within should be serialized
+/// as an s-expression, not a list.
+///
+/// Slices, `Vec`s, and arrays all implement the [`WriteAsSExp`] trait, which grants them the
+/// [`as_sexp()`](WriteAsSExp::as_sexp) method.
 pub struct SExpTypeHint<S, T> {
     values: S,
     spooky: PhantomData<T>,
@@ -257,105 +254,4 @@
             }),
         }
     }
-}
-=======
-}
-
-impl<T: WriteAsIonValue> WriteAsIonValue for &T {
-    fn write_as_ion_value<V: ValueWriter>(&self, writer: V) -> IonResult<()> {
-        (*self).write_as_ion_value(writer)
-    }
-}
-
-macro_rules! impl_write_as_ion_value_for_iterable {
-    ($iterable:ty, $item:ident $(, const $n:ident: $n_type:ty)?) => {
-        impl<$item $(, const $n: $n_type)?> WriteAsIonValue for $iterable
-        where
-            for<'a> &'a $item: WriteAsIon,
-        {
-            fn write_as_ion_value<V: ValueWriter>(&self, writer: V) -> IonResult<()> {
-                writer.write_list(|list| {
-                    for value in self.iter() {
-                        list.write(value)?;
-                    }
-                    Ok(())
-                })
-            }
-        }
-    };
-}
-
-impl_write_as_ion_value_for_iterable!(Vec<T>, T);
-impl_write_as_ion_value_for_iterable!(&[T], T);
-impl_write_as_ion_value_for_iterable!([T; N], T, const N: usize);
-
-pub trait WriteAsSExp<T>: Sized
-where
-    T: WriteAsIon,
-{
-    // The name `as_sexp` makes common cases read as a short sentence:
-    //     writer.write([1, 2, 3].as_sexp())?;
-    // Clippy complains because in most contexts, `as_*` methods borrow by reference.
-    #[allow(clippy::wrong_self_convention)]
-    /// Wraps `self` (which may be a reference) in a [`SExpTypeHint`], causing the value to be
-    /// serialized as an Ion S-expression instead of a list.
-    fn as_sexp(self) -> SExpTypeHint<Self, T>;
-}
-macro_rules! impl_write_as_sexp_for_iterable {
-    ($iterable:ty, $item:ident $(, const $n:ident: $n_type:ty)?) => {
-        impl<$item $(, const $n: $n_type)?> WriteAsSExp<$item> for $iterable
-        where
-            $item: WriteAsIon,
-        {
-            fn as_sexp(self) -> SExpTypeHint<Self, T> {
-                SExpTypeHint::new(self)
-            }
-        }
-    };
-}
-
-impl_write_as_sexp_for_iterable!(Vec<T>, T);
-impl_write_as_sexp_for_iterable!(&[T], T);
-impl_write_as_sexp_for_iterable!([T; N], T, const N: usize);
-
-/// A wrapper type that hints to the Ion writer that the sequence within should be serialized
-/// as an s-expression, not a list.
-///
-/// Slices, `Vec`s, and arrays all implement the [`WriteAsSExp`] trait, which grants them the
-/// [`as_sexp()`](WriteAsSExp::as_sexp) method.
-pub struct SExpTypeHint<S, T> {
-    values: S,
-    spooky: PhantomData<T>,
-}
-
-impl<S, T> SExpTypeHint<S, T> {
-    pub fn new(values: S) -> Self {
-        Self {
-            values,
-            spooky: PhantomData,
-        }
-    }
-}
-
-macro_rules! impl_write_as_ion_value_for_sexp_type_hint {
-    ($iterable:ty, $item:ident $(, const $n:ident: $n_type:ty)?) => {
-        impl<$item $(, const $n: $n_type)?> WriteAsIonValue for SExpTypeHint<$iterable, $item>
-        where
-            for<'a> &'a $item: WriteAsIon,
-        {
-            fn write_as_ion_value<V: ValueWriter>(&self, writer: V) -> IonResult<()> {
-                writer.write_sexp(|sexp| {
-                    for value in self.values.iter() {
-                        sexp.write(value)?;
-                    }
-                    Ok(())
-                })
-            }
-        }
-    };
-}
-
-impl_write_as_ion_value_for_sexp_type_hint!(Vec<T>, T);
-impl_write_as_ion_value_for_sexp_type_hint!(&[T], T);
-impl_write_as_ion_value_for_sexp_type_hint!([T; N], T, const N: usize);
->>>>>>> fc90a94b
+}