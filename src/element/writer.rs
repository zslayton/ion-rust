--- conflicted
+++ resolved
@@ -4,17 +4,17 @@
 //! such as byte buffers or files.
 
 use crate::ion_writer::IonWriter;
-<<<<<<< HEAD
 use crate::result::IonResult;
 pub use crate::Format::*;
 pub use crate::TextKind::*;
 use crate::{Element, IonType, TextKind, Value};
-use std::io;
-use std::marker::PhantomData;
+
 #[cfg(feature = "experimental-lazy-reader")]
 use {
     crate::lazy::encoder::{LazyEncoder, LazyRawWriter},
     crate::lazy::encoding::{BinaryEncoding_1_0, Encoding, TextEncoding_1_0},
+    std::io,
+    std::marker::PhantomData,
 };
 
 /// Writer configuration to provide format and Ion version details to writer through encoding
@@ -74,10 +74,6 @@
 /// Binary writer configuration to be used to create a writer
 // TODO: Add appropriate binary configuration if required for 1.1
 pub(crate) struct BinaryWriteConfig;
-=======
-use crate::IonType;
-use crate::{Element, Value};
->>>>>>> fc90a94b
 
 /// Serializes [`Element`] instances into some kind of output sink.
 pub trait ElementWriter {
